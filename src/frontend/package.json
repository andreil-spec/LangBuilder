{
    "name": "langflow",
    "version": "0.1.2",
    "private": true,
    "dependencies": {
        "@emotion/react": "^11.10.5",
        "@emotion/styled": "^11.10.5",
        "@headlessui/react": "^1.7.10",
        "@heroicons/react": "^2.0.15",
        "@mui/material": "^5.11.9",
<<<<<<< HEAD
        "@radix-ui/react-tooltip": "^1.0.6",
=======
        "@radix-ui/react-dropdown-menu": "^2.0.5",
        "@radix-ui/react-menubar": "^1.0.3",
        "@radix-ui/react-separator": "^1.0.3",
        "@radix-ui/react-slot": "^1.0.2",
        "@radix-ui/react-tabs": "^1.0.4",
>>>>>>> 62b33a19
        "@tabler/icons-react": "^2.18.0",
        "@tailwindcss/forms": "^0.5.3",
        "@tailwindcss/line-clamp": "^0.4.4",
        "ace-builds": "^1.16.0",
        "ansi-to-html": "^0.7.2",
        "axios": "^1.3.2",
        "base64-js": "^1.5.1",
        "class-variance-authority": "^0.6.0",
        "clsx": "^1.2.1",
        "lodash": "^4.17.21",
        "lucide-react": "^0.233.0",
        "react": "^18.2.0",
        "react-ace": "^10.1.0",
        "react-cookie": "^4.1.1",
        "react-dom": "^18.2.0",
        "react-error-boundary": "^4.0.2",
        "react-icons": "^4.8.0",
        "react-laag": "^2.0.5",
        "react-markdown": "^8.0.7",
        "react-router-dom": "^6.8.1",
        "react-syntax-highlighter": "^15.5.0",
        "react-tabs": "^6.0.0",
        "react-tooltip": "^5.13.1",
        "reactflow": "^11.5.5",
        "rehype-mathjax": "^4.0.2",
        "remark-gfm": "^3.0.1",
        "remark-math": "^5.1.1",
        "tailwind-merge": "^1.13.0",
        "tailwindcss-animate": "^1.0.5",
        "uuid": "^9.0.0",
        "vite-plugin-svgr": "^3.2.0",
        "web-vitals": "^2.1.4"
    },
    "scripts": {
        "dev:docker": "vite --host 0.0.0.0",
        "start": "vite",
        "build": "vite build",
        "serve": "vite preview",
        "format": "npx prettier --write \"src/**/*.{js,jsx,ts,tsx,json,md}\""
    },
    "eslintConfig": {
        "extends": [
            "react-app",
            "react-app/jest"
        ]
    },
    "browserslist": {
        "production": [
            ">0.2%",
            "not dead",
            "not op_mini all"
        ],
        "development": [
            "last 1 chrome version",
            "last 1 firefox version",
            "last 1 safari version"
        ]
    },
    "proxy": "http://127.0.0.1:7860",
    "devDependencies": {
        "@tailwindcss/typography": "^0.5.9",
        "@testing-library/jest-dom": "^5.16.5",
        "@testing-library/react": "^13.4.0",
        "@testing-library/user-event": "^13.5.0",
        "@types/jest": "^27.5.2",
        "@types/lodash": "^4.14.194",
        "@types/node": "^16.18.12",
        "@types/react": "^18.0.28",
        "@types/react-dom": "^18.0.11",
        "@types/uuid": "^9.0.1",
        "@vitejs/plugin-react-swc": "^3.0.0",
        "autoprefixer": "^10.4.14",
        "postcss": "^8.4.23",
        "tailwindcss": "^3.3.2",
        "typescript": "^5.0.2",
        "vite": "^4.3.5"
    }
}<|MERGE_RESOLUTION|>--- conflicted
+++ resolved
@@ -8,15 +8,11 @@
         "@headlessui/react": "^1.7.10",
         "@heroicons/react": "^2.0.15",
         "@mui/material": "^5.11.9",
-<<<<<<< HEAD
-        "@radix-ui/react-tooltip": "^1.0.6",
-=======
         "@radix-ui/react-dropdown-menu": "^2.0.5",
         "@radix-ui/react-menubar": "^1.0.3",
         "@radix-ui/react-separator": "^1.0.3",
         "@radix-ui/react-slot": "^1.0.2",
         "@radix-ui/react-tabs": "^1.0.4",
->>>>>>> 62b33a19
         "@tabler/icons-react": "^2.18.0",
         "@tailwindcss/forms": "^0.5.3",
         "@tailwindcss/line-clamp": "^0.4.4",
