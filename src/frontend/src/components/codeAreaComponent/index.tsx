--- conflicted
+++ resolved
@@ -30,7 +30,6 @@
   }, [value]);
 
   return (
-<<<<<<< HEAD
     <div className={disabled ? "cursor-not-allowed" : ""}>
       <div
         className={
@@ -81,59 +80,13 @@
               <ExternalLink
                 strokeWidth={1.5}
                 className={
-                  "ml-3 h-6 w-6" +
+                  "icons-parameters-comp" +
                   (disabled ? " text-ring" : " hover:text-accent-foreground")
                 }
               />
             )}
           </button>
         </div>
-=======
-    <div
-      className={
-        disabled ? "code-area-component" : "w-full"
-      }
-    >
-      <div className="code-area-input-positioning">
-        <span
-          onClick={() => {
-            openPopUp(
-              <CodeAreaModal
-                value={myValue}
-                setValue={(t: string) => {
-                  setMyValue(t);
-                  onChange(t);
-                }}
-              />,
-            );
-          }}
-          className={
-            editNode
-              ? "input-edit-node input-dialog"
-              : "input-dialog input-primary " +
-                (disabled ? "input-disable" : "")
-          }
-        >
-          {myValue !== "" ? myValue : "Type something..."}
-        </span>
-        <button
-          onClick={() => {
-            openPopUp(
-              <CodeAreaModal
-                value={myValue}
-                setValue={(t: string) => {
-                  setMyValue(t);
-                  onChange(t);
-                }}
-              />,
-            );
-          }}
-        >
-          {!editNode && (
-            <ExternalLink strokeWidth={1.5} className="code-area-external-link" />
-          )}
-        </button>
->>>>>>> 0b727f8b
       </div>
     </div>
   );
