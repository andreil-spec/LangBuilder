--- conflicted
+++ resolved
@@ -141,17 +141,9 @@
           ></InputComponent>
         </div>
       </BaseModal.Content>
-<<<<<<< HEAD
-      <BaseModal.Footer>
-        <Button data-testid="save-variable-button" onClick={handleSaveVariable}>
-          Save Variable
-        </Button>
-      </BaseModal.Footer>
-=======
       <BaseModal.Footer
         submit={{ label: "Save Variable", dataTestId: "save-variable-btn" }}
       />
->>>>>>> af80b4c4
     </BaseModal>
   );
 }