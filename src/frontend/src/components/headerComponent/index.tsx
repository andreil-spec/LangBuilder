--- conflicted
+++ resolved
@@ -34,21 +34,6 @@
   return (
     <div className="header-arrangement">
       <div className="header-start-display">
-<<<<<<< HEAD
-        <Link to="/">
-          <span className="ml-4 text-2xl">⛓️</span>
-        </Link>
-        <Button
-          onClick={() => {
-            logout();
-            navigate("/login");
-          }}
-          variant="outline"
-          className=""
-        >
-          Sign out
-        </Button>
-=======
         {tabId === "" || !tabId ? (
           <div className="ml-2">
             <a
@@ -67,7 +52,6 @@
           </Link>
         )}
 
->>>>>>> 501d7399
         {flows.findIndex((f) => tabId === f.id) !== -1 && tabId !== "" && (
           <MenuBar flows={flows} tabId={tabId} />
         )}
