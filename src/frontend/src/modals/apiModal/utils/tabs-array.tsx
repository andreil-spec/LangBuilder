export function createTabsArray(
  codes,
  includeWebhookCurl = false,
<<<<<<< HEAD
  includeTweaks = false
=======
  includeTweaks = false,
>>>>>>> af80b4c4
) {
  const tabs = [
    {
      name: "Run cURL",
      mode: "bash",
      image: "https://curl.se/logo/curl-symbol-transparent.png",
      language: "sh",
      code: codes[0],
    },
    {
      name: "Python API",
      mode: "python",
      image:
        "https://images.squarespace-cdn.com/content/v1/5df3d8c5d2be5962e4f87890/1628015119369-OY4TV3XJJ53ECO0W2OLQ/Python+API+Training+Logo.png?format=1000w",
      language: "py",
      code: codes[2],
    },
    {
      name: "Python Code",
      mode: "python",
      image: "https://cdn-icons-png.flaticon.com/512/5968/5968350.png",
      language: "py",
      code: codes[3],
    },
    {
      name: "Chat Widget HTML",
      description:
        "Insert this code anywhere in your &lt;body&gt; tag. To use with react and other libs, check our <a class='link-color' href='https://langflow.org/guidelines/widget'>documentation</a>.",
      mode: "html",
      image: "https://cdn-icons-png.flaticon.com/512/5968/5968350.png",
      language: "html",
      code: codes[4],
    },
  ];

  if (includeWebhookCurl) {
    tabs.splice(1, 0, {
      name: "Webhook cURL",
      mode: "bash",
      image: "https://curl.se/logo/curl-symbol-transparent.png",
      language: "sh",
      code: codes[1],
    });
  }

  if (includeTweaks) {
    tabs.push({
      name: "Tweaks",
      mode: "python",
      image: "https://cdn-icons-png.flaticon.com/512/5968/5968350.png",
      language: "py",
      code: codes[5],
    });
  }

  return tabs;
}<|MERGE_RESOLUTION|>--- conflicted
+++ resolved
@@ -1,11 +1,7 @@
 export function createTabsArray(
   codes,
   includeWebhookCurl = false,
-<<<<<<< HEAD
-  includeTweaks = false
-=======
   includeTweaks = false,
->>>>>>> af80b4c4
 ) {
   const tabs = [
     {
