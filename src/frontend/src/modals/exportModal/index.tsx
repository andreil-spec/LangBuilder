import { ArrowDownTrayIcon } from "@heroicons/react/24/outline";
import { useContext, useRef, useState } from "react";
import { alertContext } from "../../contexts/alertContext";
import { PopUpContext } from "../../contexts/popUpContext";
import { TabsContext } from "../../contexts/tabsContext";
import { removeApiKeys } from "../../utils";
import {
  Dialog,
  DialogContent,
  DialogDescription,
  DialogFooter,
  DialogHeader,
  DialogTitle,
  DialogTrigger,
} from "../../components/ui/dialog";
import { Button } from "../../components/ui/button";
import { Checkbox } from "../../components/ui/checkbox";
import { EXPORT_DIALOG_SUBTITLE } from "../../constants";
<<<<<<< HEAD
import EditFlowSettings from "../../components/nameInputComponent";
import { Label } from "../../components/ui/label";
import { Input } from "../../components/ui/input";
import { Textarea } from "../../components/ui/textarea";
import { Download } from "lucide-react";
=======
import EditFlowSettings from "../../components/EditFlowSettingsComponent";
>>>>>>> 1cf0c204

export default function ExportModal() {
  const [open, setOpen] = useState(true);
  const { closePopUp } = useContext(PopUpContext);
  const ref = useRef();
  const { setErrorData } = useContext(alertContext);
  const { flows, tabId, updateFlow, downloadFlow } = useContext(TabsContext);
  const [isMaxLength, setIsMaxLength] = useState(false);
  function setModalOpen(x: boolean) {
    setOpen(x);
    if (x === false) {
      setTimeout(() => {
        closePopUp();
      }, 300);
    }
  }
  const [checked, setChecked] = useState(true);
  const [name, setName] = useState(flows.find((f) => f.id === tabId).name);
  const [description, setDescription] = useState(
    flows.find((f) => f.id === tabId).description
  );
  return (
    <Dialog open={true} onOpenChange={setModalOpen}>
      <DialogTrigger asChild></DialogTrigger>
      <DialogContent className="lg:max-w-[600px] h-[420px] ">
        <DialogHeader>
          <DialogTitle className="flex items-center">
            <span className="pr-2">Export</span>
            <Download
              className="h-6 w-6 text-gray-800 pl-1 dark:text-white"
              aria-hidden="true"
            />
          </DialogTitle>
          <DialogDescription>{EXPORT_DIALOG_SUBTITLE}</DialogDescription>
        </DialogHeader>

        <EditFlowSettings
          name={name}
          description={description}
          flows={flows}
          tabId={tabId}
          setName={setName}
          setDescription={setDescription}
          updateFlow={updateFlow}
        />
        <div className="flex items-center space-x-2">
          <Checkbox
            id="terms"
            onCheckedChange={(event: boolean) => {
              setChecked(event);
            }}
          />
          <label
            htmlFor="terms"
            className="text-sm font-medium leading-none peer-disabled:cursor-not-allowed peer-disabled:opacity-70"
          >
            Save with my API keys
          </label>
        </div>

        <DialogFooter>
          <Button
            onClick={() => {
              if (checked) downloadFlow(flows.find((f) => f.id === tabId));
              else
                downloadFlow(removeApiKeys(flows.find((f) => f.id === tabId)));
            }}
            type="submit"
          >
            Download Flow
          </Button>
        </DialogFooter>
      </DialogContent>
    </Dialog>
  );
}<|MERGE_RESOLUTION|>--- conflicted
+++ resolved
@@ -16,15 +16,8 @@
 import { Button } from "../../components/ui/button";
 import { Checkbox } from "../../components/ui/checkbox";
 import { EXPORT_DIALOG_SUBTITLE } from "../../constants";
-<<<<<<< HEAD
-import EditFlowSettings from "../../components/nameInputComponent";
-import { Label } from "../../components/ui/label";
-import { Input } from "../../components/ui/input";
-import { Textarea } from "../../components/ui/textarea";
 import { Download } from "lucide-react";
-=======
 import EditFlowSettings from "../../components/EditFlowSettingsComponent";
->>>>>>> 1cf0c204
 
 export default function ExportModal() {
   const [open, setOpen] = useState(true);
